import itertools
import logging
from collections import defaultdict
from collections.abc import Sequence
from copy import copy
from pathlib import Path
from typing import Literal, Optional, Union

from paicorelib import ChipCoord, CoordOffset, HwConfig

from paibox import _logging
from paibox.base import SynSys
from paibox.components import Neuron
from paibox.exceptions import CompileError, ConfigInvalidError, ResourceError
from paibox.network import DynSysGroup

from ._slice import NeuronSlice, node_sl_lst_overlap, sl_overlap
from .conf_exporting import *
from .conf_exporting import export_neuron_phy_loc
from .conf_types import (
    CoreConf,
    CorePlmConf,
    FrameArrayType,
    GraphInfo,
    InputNeuronDest,
    InputNodeConf,
    OutputDestConf,
)
from .context import _BACKEND_CONTEXT, set_cflag
from .graph_utils import (
    find_cycles,
    get_node_degrees,
    get_succ_cb_by_node,
    merge_overlapping_sets,
)
from .graphs import PAIGraph
from .placement import CoreBlock, SourceDest, aligned_coords, max_lcn_of_cb
from .routing import RoutingGroup, RoutingManager
<<<<<<< HEAD
from .types import (
    DestNodeType,
    MergedSuccGroup,
    NeuSegment,
    NodeDegree,
    NodeType,
    SourceNodeType,
    is_iw8,
)
=======
from .succ_group import *
from .types import NeuSegment, NodeDegree, NodeType, SourceNodeType, is_iw8
>>>>>>> c59b1c7f

__all__ = ["Mapper"]

log = logging.getLogger(__name__)
build_cb_log = _logging.get_artifact_logger(__name__, "build_core_blocks")
lcn_adj_log = _logging.get_artifact_logger(__name__, "lcn_ex_adjustment")
cb_axon_grp_log = _logging.get_artifact_logger(__name__, "cb_axon_grouping")
coord_asg_log = _logging.get_artifact_logger(__name__, "coord_assign")
ndest_collect = _logging.get_artifact_logger(__name__, "collect_neuron_dest")


class Mapper:
    graph: PAIGraph
    graph_info: GraphInfo
    routing_mgr: RoutingManager

    def __init__(self) -> None:
        self.graph = PAIGraph()
        self.core_blocks: list[CoreBlock] = []
        """List for core blocks in the network."""
        self.succ_core_blocks: dict[CoreBlock, list[CoreBlock]] = defaultdict(list)
        self.input_core_blocks: dict[SourceNodeType, list[CoreBlock]] = defaultdict(
            list
        )
        """List of input core blocks for each input node."""

        self.degrees_of_cb: dict[CoreBlock, NodeDegree] = defaultdict(NodeDegree)

        self.core_plm_config: CorePlmConf = defaultdict(dict)
        self.core_params: CoreConf = defaultdict(dict)
        """The dictionary of core parameters."""

        self.n_core_required = 0
        self.n_core_occupied = 0
<<<<<<< HEAD
=======
        self.routing_manager = RoutingManager(
            chip_list=_BACKEND_CONTEXT["target_chip_addr"]
        )
        self.neuron_dest: dict[SourceNodeType, SourceDest] = defaultdict(SourceDest)
        """The dictionary of destinations for input or neuron nodes."""
>>>>>>> c59b1c7f

        # Status variables during compilation. Make sure to clear them after each compilation.
        self._core_estimate_only = False
        """Wether this compilation is for core estimation only. If so, no core will be assigned."""

        self.clear()

    def clear(self) -> None:
        self.graph.clear()
        self.routing_manager.clear()

        self.core_blocks.clear()
        self.succ_core_blocks.clear()
        self.input_core_blocks.clear()

        self.degrees_of_cb.clear()

        self.core_params.clear()
        self.core_plm_config.clear()

        self.n_core_required = 0
        self.n_core_occupied = 0

        self.neuron_dest.clear()

        # Status variables
        self._core_estimate_only = False

        # Set default cflags
        _BACKEND_CONTEXT.cflags.clear()
        set_cflag(enable_wp_opt=True)
        set_cflag(grouping_optim_target="both")
        set_cflag(no_twisted_branch=True)
        set_cflag(multicast_optim=False)
        set_cflag(multicast_optim_nodes=())

    def build(self, *networks: DynSysGroup, **build_options) -> None:
        """Build the directed graph based on given networks. More than one networks in one graph is supported.

        Args:
            - networks: one or many `DynSysGroup`.

        TODO verify the following phases when more than one sub network is given.
        """
        self.clear()

        # Filter & check the constraints to nodes.
        self.graph.build(*networks, **build_options)

    def compile(
        self,
        *,
        core_estimate_only: bool = False,
        weight_bit_optimization: bool = True,
        grouping_optim_target: Literal["latency", "core", "both"] = "both",
        no_twisted_branch: bool = False,
        multicast_optim: Union[bool, Sequence[NodeType]] = False,
        **kwargs,
    ) -> GraphInfo:
        """Compile the network with optimization options.

        Args:
            core_estimate_only (bool): only do the core estimation, without allocation. Default is false.
            weight_bit_optimization (bool): whether to optimize weight width. For example, weights declared as  \
                INT8 are treated as smaller width based on their actual values (when the weight are all between \
                [-8, 7], they can be treated as INT4). By default, it is specified by the corresponding compile \
                option in the backend configuration item. Default is true.
            grouping_optim_target ("latency", "core", "both"): specify the optimization goal of neuron grouping,\
                which can be `latency`, `core` or `both` which respectively represent the optimization goal of  \
                delay/throughput, occupied cores, or both. The default is specified by the corresponding        \
                compilation option in the backend configuration item. Default is 'both'.
            no_twisted_branch (bool): only for advanced use. when parsing the network topology, whether or not  \
                to prohibit intersecting branch structures will cause such structures to be processed.          \
                For example:

                I -> A -> B -> C
                       ------>

                The out-degree of node A is > 1, and its successor node C has an in-degree > 1. If true, A will \
                be copied & denoted as A', whose forward connection is preserved.

                I -> A -> B -> C
                  -> A'------>

            multicast_optim (bool, Sequence[NodeType]): whether to perform multicast optimization. If true, the \
                optimization is performed on all nodes in the network. If passing a node list, the optimization \
                is attempted on the specified nodes only. Default is false.
                TODO A description of it is to be added

        Return: network information after compilation in dictionary format.
        """
        set_cflag(enable_wp_opt=weight_bit_optimization)
        set_cflag(grouping_optim_target=grouping_optim_target)
        set_cflag(no_twisted_branch=no_twisted_branch)

        # True, to optimize all nodes. A sequence, to optimize specified nodes
        if isinstance(multicast_optim, bool):
            set_cflag(multicast_optim=multicast_optim)
        elif isinstance(multicast_optim, Sequence):
            _mul_optim_nodes = tuple(node.name for node in multicast_optim)

            if any(node not in self.graph.nodes for node in _mul_optim_nodes):
                raise ValueError("not all specified nodes are in the graph.")

            set_cflag(multicast_optim=True)
            set_cflag(multicast_optim_nodes=_mul_optim_nodes)

        self._core_estimate_only = core_estimate_only

<<<<<<< HEAD
        """Preperation.
            1. Check whether the PAIGraph has built.
            2. Set global compilation flags.
            3. Initialize necessary managers.

        TODO Print compilation options & backend contexts after preperation.
        """
        self._build_check()
        self._set_global_cflags()

        self.routing_mgr = RoutingManager(chip_list=_BACKEND_CONTEXT.target_chip_addr)

        """Untwist the branch nodes if flag is on."""
=======
        # Preperation:
        # 1. Check whether the PAIGraph has built.
        # 2. Set global compilation flags.
        self._build_check()
        self._set_global_cflags()

        # Untwist the branch nodes if the flag is on.
>>>>>>> c59b1c7f
        if no_twisted_branch:
            self.untwist_branch_nodes()

        self.graph.topo_support_check()  # not used for now

        # Build core blocks
        self.build_core_blocks()

        # Adjust the LCN extension of each core block
        self.lcn_ex_adjustment()

        # Group the axons of core block
        self.cb_axon_grouping()

        # Coordinates assignment
        self.coord_assign(self._core_estimate_only)

        if self._core_estimate_only:
            return GraphInfo(
                name=self.graph.graph_name_repr,
                input={},
                output={},
                members={},
                inherent_timestep=self.graph.get_global_t_1st_vld(),
                output_flow_format=self.graph.get_output_flow_format(),
                n_core_required=self.n_core_required,
                n_core_occupied=0,
            )

        # Collect the neuron destinations for input or neuron nodes.
        self.collect_neuron_dest()

        # Allocate the routing groups to the core placements level.
        self.core_allocation()

        # Export configurations and return. This step does not modify any data.
        return self.config_export()

    def untwist_branch_nodes(self) -> None:
        self.graph.untwist_branch_nodes()

    def build_core_blocks(self) -> None:
        """Build core blocks based on partitioned edges."""
        # Graph partitioning
        merged_sgrps = self.graph.graph_partition()
        merged_sgrps = merge_cycles(merged_sgrps)

        # Build routing groups
        raw_rgrps: list[RoutingGroup] = []
        for msgrp in merged_sgrps:
            raw_rgrps.append(RoutingGroup.build(msgrp, is_root=True))

        # Record the optimized routing groups in the routing manager
        self.routing_manager.optimize_rgrps(raw_rgrps)

<<<<<<< HEAD
        for rg in self.routing_groups:
            rg.set_target_chip()

        for rg in self.routing_groups:
=======
        for rg in self.routing_manager.routing_grps:
>>>>>>> c59b1c7f
            rg.dump()

        log.info(
            "################################### Routing Group Builded, N_Core_Required Not Set Yet ###################################"
        )

        # Retrive the core blocks from routing groups
        for rg in self.routing_manager.routing_grps:
            self.core_blocks += rg.core_blocks

        log.info(
            "################################### Succ CoreBlock Set ###################################"
        )
        # Build the successor graph of core blocks.
        self._build_cb_graph(no_cb_cycle=True)
        # Collect the input core blocks for each input node.
        self._collect_input_core_blocks()

        # Record the degrees of core blocks for later use.
        self.degrees_of_cb = get_node_degrees(self.succ_core_blocks)

        # Build the successor graph of routing groups.
        self.routing_manager.build_rg_graph(self.succ_core_blocks)

    def _build_cb_graph(self, no_cb_cycle: bool = True) -> None:
        """Build the successor graph of core blocks.

        Args:
            no_cb_cycle (bool): whether to prohibit core blocks forming a cycle. Default is True. This  \
                situation has been solved in the previous steps.
        """
        # Impossible that the sucessor of one core block is itself (as a loop).
        assert all(
            not node_sl_lst_overlap(cb.dest, cb.ordered_axons)
            for cb in self.core_blocks
        )

        # Use `combinations` to traverse the core blocks pairs without duplication.
        # Generate (c1, (c2, c3, c4,...)), (c2, (c3, c4, c5,...)), (c3, (c4, c5, c6,...)), etc.
        for cb in self.core_blocks:
            self.succ_core_blocks[cb] = []

        for cur_cb, next_cb in itertools.combinations(self.core_blocks, 2):
            _ol_c2n = node_sl_lst_overlap(cur_cb.dest, next_cb.ordered_axons)
            _ol_n2c = node_sl_lst_overlap(next_cb.dest, cur_cb.ordered_axons)

            if no_cb_cycle:
                assert not (_ol_c2n and _ol_n2c)  # cannot be a cycle.

            if _ol_c2n:
                self.succ_core_blocks[cur_cb].append(next_cb)
            if _ol_n2c:
                self.succ_core_blocks[next_cb].append(cur_cb)

        for cur_cb, succ_cbs in self.succ_core_blocks.items():
            build_cb_log.debug(f"{cur_cb.name} Succ:")
            for cb in succ_cbs:
                build_cb_log.debug(f"\t{cb.name}")

    def _collect_input_core_blocks(self) -> None:
        """Collect the input core blocks for each input node."""
        # Record the input core blocks for each input node.
        for inode in self.graph.inodes.values():
            # TODO How to prevent this situation: there is input node & predecessor nodes
            # in a certain core blocks.

            # Disconnected input nodes will not be recorded.
            succ_cb = get_succ_cb_by_node(inode, self.core_blocks)
            if len(succ_cb) > 0:
                self.input_core_blocks[inode] = succ_cb

            build_cb_log.debug(f"input core block of {inode.name}:")
            for cb in succ_cb:
                build_cb_log.debug(f"\t{cb.name}")

    def lcn_ex_adjustment(self) -> None:
        """Adjust the LCN of each core block & set the target LCN.

        NOTE: The LCN of all successor core blocks of any core block must be the same. Meanwhile,   \
            the `target_lcn` of the core block is equal to that LCN.
        """
        # Adjust the `lcn_ex` of the input core blocks for each input node
        for input_cbs in self.input_core_blocks.values():
            if len(input_cbs) > 1:
                max_lcn_ex = max_lcn_of_cb(input_cbs)
                for icb in input_cbs:
                    icb.lcn_ex = max_lcn_ex

        for cb in self.core_blocks:
            succ_cbs = self.succ_core_blocks[cb]
            if succ_cbs:
                max_lcn_ex = (
                    max_lcn_of_cb(succ_cbs) if len(succ_cbs) > 1 else succ_cbs[0].lcn_ex
                )
                if len(succ_cbs) > 1:
                    for scb in succ_cbs:
                        scb.lcn_ex = max_lcn_ex

                cb.target_lcn = max_lcn_ex

            cb._lcn_locked = True

        log.info(
            "################################### LCN Adjustment Finished ###################################"
        )
        for cb in self.core_blocks:
            lcn_adj_log.debug(f"{cb.name}: LCN = {cb.lcn_ex}")

    def cb_axon_grouping(self) -> None:
        """Group the axons after the LCN is modified & locked. The destination axon of the neurons that need to be  \
            multicast needs to be consistent. Check the inputs of all core blocks in the same routing group. If     \
            there are overlapping parts, set the same axon for the overlapping parts.
        """
        for cb in self.core_blocks:
            cb.group_axons()

        log.info(
            "################################### Axon Grouping Finished ###################################"
        )
        for cb in self.core_blocks:
            cb_axon_grp_log.debug(f"cb: {cb.name}:")
            for source, ax_seg in cb.axon_segments.items():
                cb_axon_grp_log.debug(f"\t{source}: {ax_seg}")

    def coord_assign(self, core_estimate_only: bool) -> None:
        """Assign the coordinate of each `CorePlacement`.

        NOTE: The neurons in each core block must be grouped first to determine the \
            #N of cores required, and then the routing coordinates can be assigned.
        """
        for rg in self.routing_manager.routing_grps:
            for cb in rg.iter_nested_cb():
                cb.group_neurons(
                    optim_target=_BACKEND_CONTEXT.cflags["grouping_optim_target"]
                )

            rg.set_core_required()
            rg.dump()

        log.info(
            "################################### Neuron Grouping Finished ###################################"
        )
        for cb in self.core_blocks:
            coord_asg_log.debug(cb)

        log.info(
            "################################### Required Cores Set ###################################"
        )

        # Optimize the order of routing groups
        # self.routing_grps = reorder_routing_groups(self.succ_rgrps)
        # self.ordered_rgrps = toposort(self.succ_rgrps)

        # Calculate the consumption of required physical cores.
        n_avail_cores = HwConfig.N_CORE_OFFLINE * _BACKEND_CONTEXT.n_target_chips
        n_core_required = sum(cb.n_core_required for cb in self.core_blocks)

        self.n_core_required = n_core_required

        # If only estimate the core usage, the rest of the steps are not performed.
        if core_estimate_only:
            return None

        if n_core_required > n_avail_cores:
            raise ResourceError(
                OUT_OF_CORE_RESOURCE_TEXT.format(n_avail_cores, n_core_required)
            )

<<<<<<< HEAD
        for rg in self.routing_groups:
            self.routing_mgr.place_routing_group(rg)
=======
        for rg in self.routing_manager.ordered_rgrps:
            self.routing_manager.place_routing_group(rg)
>>>>>>> c59b1c7f

        log.info(
            "################################### Assignment Finished ###################################"
        )
        for rg in self.routing_manager.ordered_rgrps:
            rg.dump_routing_result()

        # Online cores are not counted in the number of occupied cores.
        self.n_core_occupied = self.routing_manager.get_n_core_occupied()

    def collect_neuron_dest(self) -> None:
        """Collect the destination details for neuron slices in each core block."""
        # Traverse all source node slices & their corresponding axon segments on the input axon side of core blocks.
        for cb in self.core_blocks:
            for source_slice, axon_seg in cb.axon_segments.items():
                self.neuron_dest[source_slice.target].add_dest(
                    source_slice, axon_seg, cb
                )

        log.info(
            "################################ Neuron Dest Info Collected ################################"
        )

        for source, dest in self.neuron_dest.items():
            dest.set_slice_dest_rid()
            dest.sort_slice_dest_pairs()

            ndest_collect.debug(f"source: {source.name}")
            ndest_collect.debug(dest)

    def core_allocation(self) -> None:
        """Allocate the routing groups to core placements level in topological order."""
        self.routing_manager.allocate_cp()

    def config_export(self) -> GraphInfo:
        """Export parameters of cores & neurons inside.

        Steps:
            1. Export the parameters(PARAMETER_REG, including RANDOM_SEED & Weight RAM) of cores.
            2. Export the parameters(Neuron RAM) of neurons inside.
        """
        if (
            ochip_coord := _BACKEND_CONTEXT.output_chip_addr
        ) in _BACKEND_CONTEXT.target_chip_addr:
            raise ConfigInvalidError(
                f"the output chip address {ochip_coord} should not overlap with the "
                f"target chip addresses, but got {_BACKEND_CONTEXT._target_chip_addr_repr()}."
            )

        input_nodes_info = self._inpproj_config_export()
        output_dest_info = self._member_cb_and_onode_config_export()

        _graph_info = GraphInfo(
            name=self.graph.graph_name_repr,
            input=input_nodes_info,
            output=output_dest_info,
            members=self.core_plm_config,  # The configuration of physical cores is in `core_plm_config`
            inherent_timestep=self.graph.get_global_t_1st_vld(),
            output_flow_format=self.graph.get_output_flow_format(),
            n_core_required=self.n_core_required,
            n_core_occupied=self.n_core_occupied,
            misc={
                "clk_en_L2": get_clk_en_L2_dict(
                    _BACKEND_CONTEXT.target_chip_addr,
                    self.routing_mgr.used_L2_clusters,
                ),
                "target_chip_list": _BACKEND_CONTEXT.target_chip_addr,
            },
        )

        self.graph_info = _graph_info

        return _graph_info

    def _set_global_cflags(self) -> None:
        SynSys.CFLAG_ENABLE_WP_OPTIMIZATION = _BACKEND_CONTEXT.cflags["enable_wp_opt"]

    def _inpproj_config_export(self) -> InputNodeConf:
        """Export the configuration of input projections.

        Json exchange file format for input nodes:
        {
            "inp1_1": { # as input node #1 without dest info
                "addr_core_x": 0,
                "addr_core_y": 0,
                "addr_core_x_ex": 1,
                "addr_core_y_ex": 3,
                "addr_chip_x": 0,
                "addr_chip_y": 0,
                "lcn": 1 << lcn_ex,
                "tick_relative": [...],
                "addr_axon": [...]
            },
            "inp2_1": {...} # as input node #2
        }
        """
        input_nodes_info: InputNodeConf = dict()

        for inode in self.graph.inodes.values():
            if inode not in self.neuron_dest:
                continue

<<<<<<< HEAD
            base_coord, dest_rid = get_replication_id(dest_coords)
=======
            dest = self.neuron_dest[inode]
            # TODO Input nodes can also be sliced, so additional information needs to be saved in the dictionary
            slice_dest = dest.is_undivided_dest()
>>>>>>> c59b1c7f

            axon_coords = aligned_coords(
                dest.slices[0],
                slice_dest.dest_axon,
                1,
                slice_dest.timeslot,
                is_iw8(slice_dest.rt_mode),
            )

            inp_neuron_dest = InputNeuronDest(
                [coord.tick_relative for coord in axon_coords],
                [coord.addr_axon for coord in axon_coords],
<<<<<<< HEAD
                base_coord.x,
                base_coord.y,
                dest_rid.x,
                dest_rid.y,
                input_cb.chip_coord.x,
                input_cb.chip_coord.y,
                input_cb.n_timeslot,  # 1 << lcn_ex
=======
                slice_dest.base_coord.x,
                slice_dest.base_coord.y,
                slice_dest.rid.x,
                slice_dest.rid.y,
                slice_dest.dest_chip_coord.x,
                slice_dest.dest_chip_coord.y,
                slice_dest.timeslot,  # 1 << lcn_ex
>>>>>>> c59b1c7f
            )

            input_nodes_info[inode.name] = inp_neuron_dest

        return input_nodes_info

    def _member_cb_and_onode_config_export(self) -> OutputDestConf:
        """Export configuration & output destinations inormation for core blocks.

        Description:
            Traverse core placements in core blocks, find the following core    \
            blocks where the axons at. Get the coordinate of the core placement \
            & coordinates of axons(for multicasting).

        Json exchange file format for output nodes:
        {
            "n3": { # as output node #1 & required two physical cores
                "4": { # as output core #1 of node #1
                    "tick_relative": [0, 0, 0, 0, 0],
                    "addr_axon": [0, 1, 2, 3, 4, 5],
                    "addr_core_x": 0,
                    "addr_core_y": 0,
                    "addr_core_x_ex": 0,
                    "addr_core_y_ex": 0,
                    "addr_chip_x": 1,
                    "addr_chip_y": 0
                },
                "5": {...} # as output core #2 of node #1
            }
            "n4": {...} # as output node #2
        }
        """
        output_dest_info: OutputDestConf = defaultdict(dict)
        # Shallow copy
        ocoord = copy(_BACKEND_CONTEXT["output_core_addr_start"])
        o_nodes = list(self.graph.onodes.values())

        for rg in self.routing_manager.ordered_rgrps:
            for member_cb in rg.core_blocks:
                self.core_params[rg.chip_coord] |= member_cb.export_core_plm_config()

                for core_plm in member_cb.core_placements.values():
                    for neu_seg in core_plm.neu_segs_of_cplm:
                        # The destination of `neu_seg` is on the chips.
                        if neu_seg.target in self.neuron_dest:
                            target_dest = self.neuron_dest[neu_seg.target]
                            core_plm.export_neu_config(neu_seg, target_dest)

                        # Otherwise, `neu_seg` is an output node & the destination is not on the chips.
                        elif neu_seg.target in o_nodes:
                            # For the destination allocation of output nodes, in order to enable the hardware platform
                            # to distinguish & decode the output data of different output nodes, an allocation method
                            # needs to be agreed upon artificially, as described below:
                            # 1. All output nodes are output to an external chip (recorded in the CP already).
                            # 2. Starting from the `output_core_addr_start`(=c) in `_BACKEND_CONTEXT`, each output node is
                            # output to cores c, c+1, c+2, etc. in turn.
                            # 3. Since we only leverage the axon coordinate attributes in the output working frames and
                            # do not use the `tick_relative` attribute, the number of outputs of each output node cannot
                            # be greater than `N_FANIN_PER_DENDRITE_MAX`(=1152). TODO Can be adjusted later.
                            offset_idx = o_nodes.index(neu_seg.target)
                            cur_ocoord = ocoord + CoordOffset.from_offset(offset_idx)
                            core_plm.export_neu_config(
                                neu_seg, output_core_coord=cur_ocoord
                            )
                            output_dest_info[neu_seg.target.name][core_plm.coord] = (
                                core_plm.neu_configs[neu_seg.target].neuron_dest_info
                            )

                        else:
                            raise ValueError(
                                f"find destination of member {neu_seg} failed."
                            )

                for coord, core_plm in member_cb.core_placements.items():
                    self.core_plm_config[rg.chip_coord][
                        coord
                    ] = core_plm.export_core_plm_config()

            # Generate default configurations for wasted core placements of the routing group
            self.core_plm_config[rg.chip_coord].update(rg.get_wasted_cplm_config())

        return output_dest_info

    def export(
        self,
        write_to_file: bool = True,
        *,
        fp: Optional[Union[str, Path]] = None,
        format: Literal["txt", "bin", "npy"] = "bin",
        read_voltage: Optional[
            Union[str, Neuron, Sequence[str], Sequence[Neuron]]
        ] = None,
        split_by_chip: bool = False,
        export_clk_en_L2: bool = False,
        use_hw_sim: bool = True,
    ) -> dict[ChipCoord, list[FrameArrayType]]:
        """Generate configuration frames & export to file.

        Args:
            write_to_file (bool): whether to write configuration frames into file.
            fp (str, Path): specify the output path for the config file (if `write_to_file` is true) & json files.
            format (str): `txt`, `bin`, or `npy`. `bin` is recommended. If `write_to_file` is false, this argument is   \
                ignored.
            read_voltage (Neuron, Sequence[Neuron]): specify the neuron(s) to read its voltage. Their physical locations\
                on chips will be exported for hardware platform to read.
            split_by_chip (bool): whether to split the generated frames file by the chips.
            export_used_L2 (bool): whether to export the serial port data of the L2 cluster clocks.
            use_hw_sim (bool): whether to use hardware simulator. If used, '.bin' will be exported. If `write_to_file`  \
                is false, this argument is ignored.

        Return: total configurations in dictionary format.
        """
        if self._core_estimate_only:
            raise CompileError(
                "the current compilation is only for core estimation. "
                "Please disable 'core_estimate_only' and compile again before exporting."
            )

        if write_to_file:
            if format not in ("bin", "npy", "txt"):
                raise ValueError(f"format {format} is not supported.")

            formats = [format]
        else:
            formats = []

        if write_to_file:
            if use_hw_sim and "bin" not in formats:
                formats.append("bin")

        _fp = _fp_check(fp)
        config_dict = gen_config_frames_by_coreconf(
            self.graph_info["members"], write_to_file, _fp, formats, split_by_chip
        )

        # Export the parameters of occupied cores
        export_core_params_json(self.core_params, _fp)

        # Export the graph information
        export_graph_info(self.graph_info, _fp, export_clk_en_L2)

        # Retrieve the neuron's physical locations if specified
        if read_voltage is not None:

            def _convert_to_neuron(_neu: Union[str, DestNodeType]) -> DestNodeType:
                if isinstance(_neu, DestNodeType):
                    return _neu

                if (neu := self.graph.get_neu_by_name(_neu)) is None:
                    raise ValueError(f"neuron {_neu} not found in the graph.")

                return neu

            if isinstance(read_voltage, (str, Neuron)):
                to_read = (read_voltage,)
            else:
                to_read = read_voltage

            reading_targets = [_convert_to_neuron(n) for n in to_read]
            phy_locations = get_neuron_phy_loc(self.core_blocks, reading_targets)
            export_neuron_phy_loc(phy_locations, _fp)

        return config_dict

    def find_neuron(
        self, neuron: Union[Neuron, NeuronSlice], *, verbose: int = 0
    ) -> None:
        self._build_check()
        neu_slice = neuron if isinstance(neuron, NeuronSlice) else NeuronSlice(neuron)
        name = neu_slice.target.name

        for cb in self.core_blocks:
            # Find neuron in one or more core blocks.
            if neu_slice.overlap(cb.dest):
                # NL_overlap(, cb.dest):
                print(f"neurons {name} placed in {cb.name}, LCN_{1 << cb.lcn_ex}X")
                for core_plm in cb.core_placements.values():
                    for neu_seg in core_plm.neu_segs_of_cplm:
                        if neuron is neu_seg.target and sl_overlap(
                            neu_slice.index, neu_seg.index
                        ):
                            print(
                                f"{name} placed in {core_plm.coord}\n"
                                f"N:        {neu_seg.n_neuron}\n"
                                f"Address:  {neu_seg._occupied_addr_repr}"
                            )

    def find_axon(self, neuron: Neuron, *, verbose: int = 0) -> None:
        self._build_check()
        dest = self.neuron_dest[neuron]

        for slice, slice_dest in zip(dest.slices, dest.dests):
            print(
                f"{neuron.name}[{slice}] dest: {slice_dest.base_coord}, {slice_dest.rid}\n"
                f"N:                {slice_dest.dest_axon.n_axon}\n"
                f"Address width:    {slice_dest.dest_axon.addr_width}\n"
                f"Address offset:   {slice_dest.dest_axon.addr_offset}"
            )

        # for cb in self.core_blocks:
        #     # Find neuron in one or more core blocks.
        #     if neuron in cb.ordered_axons:
        #         print(f"axons {neuron.name} placed in {cb.name}, LCN_{1 << cb.lcn_ex}X")
        #         axon_segment = cb.axon_segments[neuron]
        #         print(
        #             f"{neuron.name} placed in {cb.core_coords}\n"
        #             f"N:                {axon_segment.n_axon}\n"
        #             f"Address width:    {axon_segment.addr_width}\n"
        #             f"Address offset:   {axon_segment.addr_offset}"
        #         )

    def _build_check(self) -> None:
        return self.graph.build_check()

    def _find_dest_cb_by_nseg(
        self, neu_seg: NeuSegment, cb: CoreBlock
    ) -> list[CoreBlock]:
        succ_cbs = self.succ_core_blocks[cb]
        dest_cb_of_nseg = [cb for cb in succ_cbs if neu_seg.target in cb.ordered_axons]

        return dest_cb_of_nseg


def group_by(dict_: dict, keyfunc=lambda item: item):
    """Groups the given list or dictionary by the value returned by ``keyfunc``."""
    d = defaultdict(list)

    for item in dict_.values():
        d[keyfunc(item)].append(item)

    return d


def _cb_routable(
    routing_group: list[RoutingGroup], core_blocks: list[CoreBlock]
) -> bool:
    if len(core_blocks) == 1:
        return True

    for rg in routing_group:
        if core_blocks[0] in rg.core_blocks:
            return all(cb in rg.iter_nested_cb() for cb in core_blocks)

    return False


def _fp_check(fp: Optional[Union[str, Path]] = None) -> Path:
    if fp is not None:
        _fp = Path(fp)
    else:
        _fp = _BACKEND_CONTEXT.output_dir

    if not _fp.is_dir():
        _fp.mkdir(parents=True, exist_ok=True)

    return _fp


def merge_cycles(merged_sgrps: list[MergedSuccGroup]) -> list[MergedSuccGroup]:
    """Detects cycles among merged successor groups & merges them into a minimal set of     \
        disjoint groups.

    Args:
        merged_sgrps (list[MergedSuccGroup]): A list of already merged successor groups to  \
            be analyzed for cycles.

    Returns:
        out (list[MergedSuccGroup]): A new list of merged successor groups with detected    \
            cycles resolved.
    """
    succ_merged_sgrps: dict[MergedSuccGroup, list[MergedSuccGroup]] = defaultdict(list)

    for cur_m, next_m in itertools.combinations(merged_sgrps, 2):
        # (cur_m, (m2, m3, ...)), (m2, (m3, m4, ...)), ...
        if not cur_m.nodes.isdisjoint(next_m.inputs):
            succ_merged_sgrps[cur_m].append(next_m)

        if not next_m.nodes.isdisjoint(cur_m.inputs):
            succ_merged_sgrps[next_m].append(cur_m)

    cycles = find_cycles(succ_merged_sgrps)
    merged_cycles = merge_overlapping_sets(cycles)

    merged: list[MergedSuccGroup] = []
    remaining = set(merged_sgrps)
    for mc in merged_cycles:
        merged.append(MergedSuccGroup.merge(mc))
        remaining.difference_update(mc)

    merged.extend(remaining)
    return merged


def _calculate_core_consumption(order_rgs: list[RoutingGroup]) -> int:
    n_core_consumption: int = 0
    rg_consumption: list[int] = [
        1 << (rg.n_core_required - 1).bit_length() for rg in order_rgs
    ]
    rg_wasted: list[int] = [
        rg_consum - rg.n_core_required
        for rg, rg_consum in zip(order_rgs, rg_consumption)
    ]
    for wasted, consumption in zip(rg_wasted, rg_consumption):
        if consumption > HwConfig.N_CORE_OFFLINE:
            raise ValueError(
                "The number of required cores is out of range {0} ({1}).".format(
                    HwConfig.N_CORE_OFFLINE, consumption
                )
            )
        if n_core_consumption % consumption != 0:
            n_core_consumption = (
                n_core_consumption + consumption - n_core_consumption % consumption
            )
        temp_consumption = n_core_consumption + consumption
        temp_consumption = temp_consumption % HwConfig.N_CORE_MAX_INCHIP
        temp_consumption = (
            temp_consumption if temp_consumption != 0 else HwConfig.N_CORE_MAX_INCHIP
        )
        if temp_consumption - wasted > HwConfig.N_CORE_OFFLINE:
            n_core_consumption = (
                n_core_consumption
                + HwConfig.N_CORE_MAX_INCHIP
                - n_core_consumption % HwConfig.N_CORE_MAX_INCHIP
            )
        n_core_consumption += consumption
    return n_core_consumption


def reorder_routing_groups(
    graph: dict[RoutingGroup, list[RoutingGroup]],
) -> list[RoutingGroup]:
    in_degree = {node: 0 for node in graph}
    for node in graph:
        for successor in graph[node]:
            in_degree[successor] += 1
    best_order = []
    min_core_consumption = HwConfig.N_CORE_MAX_INCHIP * _BACKEND_CONTEXT.n_target_chips

    # 辅助函数，用于生成所有可能的拓扑排序
    def backtrack(current_order: list[RoutingGroup]):
        nonlocal best_order, min_core_consumption
        if len(current_order) == len(graph):
            current_cost = _calculate_core_consumption(current_order)
            # print("current_order", current_order)
            # print("current_cost", current_cost)
            if current_cost < min_core_consumption:
                best_order = current_order.copy()
                min_core_consumption = current_cost
            return
        for node in graph:
            if in_degree[node] == 0 and node not in current_order:
                current_order.append(node)
                for successor in graph[node]:
                    in_degree[successor] -= 1
                backtrack(current_order)
                current_order.pop()
                for successor in graph[node]:
                    in_degree[successor] += 1

    backtrack([])
    print("best_order", best_order)
    print("min_cost", min_core_consumption)
    return best_order


OUT_OF_CORE_RESOURCE_TEXT = "the number of required cores is out of range {0} ({1})."<|MERGE_RESOLUTION|>--- conflicted
+++ resolved
@@ -36,20 +36,15 @@
 from .graphs import PAIGraph
 from .placement import CoreBlock, SourceDest, aligned_coords, max_lcn_of_cb
 from .routing import RoutingGroup, RoutingManager
-<<<<<<< HEAD
 from .types import (
     DestNodeType,
-    MergedSuccGroup,
     NeuSegment,
     NodeDegree,
     NodeType,
     SourceNodeType,
     is_iw8,
 )
-=======
 from .succ_group import *
-from .types import NeuSegment, NodeDegree, NodeType, SourceNodeType, is_iw8
->>>>>>> c59b1c7f
 
 __all__ = ["Mapper"]
 
@@ -84,14 +79,11 @@
 
         self.n_core_required = 0
         self.n_core_occupied = 0
-<<<<<<< HEAD
-=======
-        self.routing_manager = RoutingManager(
+        self.routing_mgr = RoutingManager(
             chip_list=_BACKEND_CONTEXT["target_chip_addr"]
         )
         self.neuron_dest: dict[SourceNodeType, SourceDest] = defaultdict(SourceDest)
         """The dictionary of destinations for input or neuron nodes."""
->>>>>>> c59b1c7f
 
         # Status variables during compilation. Make sure to clear them after each compilation.
         self._core_estimate_only = False
@@ -101,7 +93,7 @@
 
     def clear(self) -> None:
         self.graph.clear()
-        self.routing_manager.clear()
+        self.routing_mgr.clear()
 
         self.core_blocks.clear()
         self.succ_core_blocks.clear()
@@ -201,21 +193,6 @@
 
         self._core_estimate_only = core_estimate_only
 
-<<<<<<< HEAD
-        """Preperation.
-            1. Check whether the PAIGraph has built.
-            2. Set global compilation flags.
-            3. Initialize necessary managers.
-
-        TODO Print compilation options & backend contexts after preperation.
-        """
-        self._build_check()
-        self._set_global_cflags()
-
-        self.routing_mgr = RoutingManager(chip_list=_BACKEND_CONTEXT.target_chip_addr)
-
-        """Untwist the branch nodes if flag is on."""
-=======
         # Preperation:
         # 1. Check whether the PAIGraph has built.
         # 2. Set global compilation flags.
@@ -223,7 +200,6 @@
         self._set_global_cflags()
 
         # Untwist the branch nodes if the flag is on.
->>>>>>> c59b1c7f
         if no_twisted_branch:
             self.untwist_branch_nodes()
 
@@ -277,16 +253,12 @@
             raw_rgrps.append(RoutingGroup.build(msgrp, is_root=True))
 
         # Record the optimized routing groups in the routing manager
-        self.routing_manager.optimize_rgrps(raw_rgrps)
-
-<<<<<<< HEAD
-        for rg in self.routing_groups:
+        self.routing_mgr.optimize_rgrps(raw_rgrps)
+
+        for rg in self.routing_mgr.routing_grps:
             rg.set_target_chip()
 
-        for rg in self.routing_groups:
-=======
-        for rg in self.routing_manager.routing_grps:
->>>>>>> c59b1c7f
+        for rg in self.routing_mgr.routing_grps:
             rg.dump()
 
         log.info(
@@ -294,7 +266,7 @@
         )
 
         # Retrive the core blocks from routing groups
-        for rg in self.routing_manager.routing_grps:
+        for rg in self.routing_mgr.routing_grps:
             self.core_blocks += rg.core_blocks
 
         log.info(
@@ -309,7 +281,7 @@
         self.degrees_of_cb = get_node_degrees(self.succ_core_blocks)
 
         # Build the successor graph of routing groups.
-        self.routing_manager.build_rg_graph(self.succ_core_blocks)
+        self.routing_mgr.build_rg_graph(self.succ_core_blocks)
 
     def _build_cb_graph(self, no_cb_cycle: bool = True) -> None:
         """Build the successor graph of core blocks.
@@ -417,7 +389,7 @@
         NOTE: The neurons in each core block must be grouped first to determine the \
             #N of cores required, and then the routing coordinates can be assigned.
         """
-        for rg in self.routing_manager.routing_grps:
+        for rg in self.routing_mgr.routing_grps:
             for cb in rg.iter_nested_cb():
                 cb.group_neurons(
                     optim_target=_BACKEND_CONTEXT.cflags["grouping_optim_target"]
@@ -455,22 +427,17 @@
                 OUT_OF_CORE_RESOURCE_TEXT.format(n_avail_cores, n_core_required)
             )
 
-<<<<<<< HEAD
-        for rg in self.routing_groups:
+        for rg in self.routing_mgr.ordered_rgrps:
             self.routing_mgr.place_routing_group(rg)
-=======
-        for rg in self.routing_manager.ordered_rgrps:
-            self.routing_manager.place_routing_group(rg)
->>>>>>> c59b1c7f
 
         log.info(
             "################################### Assignment Finished ###################################"
         )
-        for rg in self.routing_manager.ordered_rgrps:
+        for rg in self.routing_mgr.ordered_rgrps:
             rg.dump_routing_result()
 
         # Online cores are not counted in the number of occupied cores.
-        self.n_core_occupied = self.routing_manager.get_n_core_occupied()
+        self.n_core_occupied = self.routing_mgr.get_n_core_occupied()
 
     def collect_neuron_dest(self) -> None:
         """Collect the destination details for neuron slices in each core block."""
@@ -494,7 +461,7 @@
 
     def core_allocation(self) -> None:
         """Allocate the routing groups to core placements level in topological order."""
-        self.routing_manager.allocate_cp()
+        self.routing_mgr.allocate_cp()
 
     def config_export(self) -> GraphInfo:
         """Export parameters of cores & neurons inside.
@@ -564,13 +531,9 @@
             if inode not in self.neuron_dest:
                 continue
 
-<<<<<<< HEAD
-            base_coord, dest_rid = get_replication_id(dest_coords)
-=======
             dest = self.neuron_dest[inode]
             # TODO Input nodes can also be sliced, so additional information needs to be saved in the dictionary
             slice_dest = dest.is_undivided_dest()
->>>>>>> c59b1c7f
 
             axon_coords = aligned_coords(
                 dest.slices[0],
@@ -583,15 +546,6 @@
             inp_neuron_dest = InputNeuronDest(
                 [coord.tick_relative for coord in axon_coords],
                 [coord.addr_axon for coord in axon_coords],
-<<<<<<< HEAD
-                base_coord.x,
-                base_coord.y,
-                dest_rid.x,
-                dest_rid.y,
-                input_cb.chip_coord.x,
-                input_cb.chip_coord.y,
-                input_cb.n_timeslot,  # 1 << lcn_ex
-=======
                 slice_dest.base_coord.x,
                 slice_dest.base_coord.y,
                 slice_dest.rid.x,
@@ -599,7 +553,6 @@
                 slice_dest.dest_chip_coord.x,
                 slice_dest.dest_chip_coord.y,
                 slice_dest.timeslot,  # 1 << lcn_ex
->>>>>>> c59b1c7f
             )
 
             input_nodes_info[inode.name] = inp_neuron_dest
@@ -637,7 +590,7 @@
         ocoord = copy(_BACKEND_CONTEXT["output_core_addr_start"])
         o_nodes = list(self.graph.onodes.values())
 
-        for rg in self.routing_manager.ordered_rgrps:
+        for rg in self.routing_mgr.ordered_rgrps:
             for member_cb in rg.core_blocks:
                 self.core_params[rg.chip_coord] |= member_cb.export_core_plm_config()
 
