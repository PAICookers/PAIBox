from collections import defaultdict
from typing import Dict, List, Set

from paibox.base import NeuDyn
from paibox.collector import Collector
from paibox.exceptions import BuildError, ResourceError
from paibox.libpaicore import Coord, CoordOffset, HwConfig, get_replication_id
from paibox.network import DynSysGroup
from paibox.projection import InputProj
from paibox.synapses import SynSys
from paibox.exceptions import StatusError, PAICoreError

from .config_template import CoreConfig, NeuronDest
from .context import _BACKEND_CONTEXT
from .graphs import *
from .placement import CoreBlock, aligned_coords, max_lcn_of_cb
from .routing import RoutingRoot

NodeNameType = str
NodeSynDictType = Dict[str, str]  # key-value for node & synapse.


class Mapper:
    """Mapping the network in the cores."""

    routing_tree = RoutingRoot(tag="L5")
    """The routing tree root."""

    def __init__(self) -> None:
        self._nodes = Collector()
        """Nodes in the network. Structure:
        {
            node1.name: node1,
            node2.name: node2
        }
        """
        self.inodes = Collector()
        self.onodes = Collector()

        self._ordered_nodes: List[str] = []
        """Ordered topologically nodes."""

        self._succ_nodes: Dict[str, Set[str]] = defaultdict(set)
        # self._pred_nodes: Dict[str, Set[str]] = defaultdict(set)

        self._edges: Dict[str, SynSys] = dict()
        """Edges in the network. Structure:
        {
            edge1.name: edge1,
            edge2.name: edge2
        }
        """

        self._edges_grouped: List[Set[str]] = []
        """Grouped edges in the network. Structure:
        [
            {edge1.name, edge2.name},
            {edge3.name}
        ]
        """

        self._pred_dg: Dict[str, NodeSynDictType] = defaultdict(dict)
        """Pre-synapses of nodes. Structure:
        {
            node.name: {
                pre-node1.name: pre-syn1.name,
                pre-node2.name: pre-syn2.name
            }
        }
        """

        self._succ_dg: Dict[str, NodeSynDictType] = defaultdict(dict)
        """Post-synapses of nodes. Structure:
        {
            node.name: {
                post-node1.name: post-syn1.name,
                post-node2.name: post-syn2.name
            }
        }
        """

        self._degree_of_nodes: Dict[str, Degree] = defaultdict(Degree)
        """A dictionary of in/out-degree tuple of nodes. Structure:
        {
            node.name: (in-degree, out-degree)
        }
        """

        self.core_blocks: List[CoreBlock] = []
        """A list for core blocks in topological order."""

        self.succ_core_blocks: Dict[CoreBlock, List[CoreBlock]] = defaultdict(list)
        """Grouped post-synapses of nodes. Structure:
        {
            node1.name: {
                post-node1.name: grouped post-syn1,
                post-node2.name: grouped post-syn2
            }
        }
        """

        self.core_params: Dict[Coord, CoreConfig] = dict()
        """The dictionary of core parameters. Structure:
        {
            address of core: {
                parameters...
            }
        }
        """

        self.core_plm_config = dict()
        self.clear()

        """Options"""
        self._filter_cycle: bool = True

    def clear(self) -> None:
        self.has_built = False
        self.routing_tree.clear()

        self._nodes.clear()
        self._ordered_nodes.clear()
        self._edges.clear()
        self._edges_grouped.clear()

        self._pred_dg.clear()
        self._succ_dg.clear()

        self._degree_of_nodes.clear()
        self.core_blocks.clear()
        self.succ_core_blocks.clear()

        self.core_params.clear()
        self.core_plm_config.clear()

    def build_graph(
        self, network: DynSysGroup, *, filter_cycle: Optional[bool] = None
    ) -> None:
        """Build the directed graph based on a given network.

        Arguments:
            - network: a `DynSysGroup`.
            - filter_cycle: whether to filter network with cycles. Default is `True`.
        """
        self.clear()

        if isinstance(filter_cycle, bool):
            self._filter_cycle = filter_cycle

        self.network = network
        self._nodes = (
            network.nodes(level=1, include_self=False)
            .include(InputProj, NeuDyn)
            .unique()
        )
        self._edges = network.nodes(level=1, include_self=False).subset(SynSys).unique()

        # Add all nodes in the network. DO NOT REMOVE!
        for node in self._nodes:
            self._pred_dg[node] = dict()
            self._succ_dg[node] = dict()
            self._succ_nodes[node] = set()

        for syn in self._edges.values():
            u, v = syn.source.name, syn.dest.name
            self._pred_dg[v][u] = syn.name
            self._succ_dg[u][v] = syn.name
            self._succ_nodes[u].add(v)

        # self._pred_nodes = reverse_edges(self._succ_nodes)

        self.has_built = True

        # `InputProj` nodes are input nodes definitely.
        self.inodes = self.nodes.subset(InputProj)
        # By default, nodes with out-degree = 0 are considered output nodes.
        self.onodes = self.nodes.key_on_condition(
            lambda node: len(self.succ_dg[node]) == 0
        )

        self._graph_check()

    def main_phases(self) -> None:
        """
        Prerequisites:
        0. Global config:
            - All weights is 1-bit
            - Pure SNN mode. SNN_EN enbales, input and spike width are 1-bit.

        1. Simplified situation.
            Level 0:
            - Every layer is considered seperately.
            - The number of a group of neurons <= 512.
            - The LCN extension of every layer is LCN_1X.

        2. Level 1:pass
            - Every layer is considered seperately.
            - The number of a group of neurons may > 512.
            - The LCN extension of every layer is LCN_1X.
        """
        if not self.has_built:
<<<<<<< HEAD
            # TODO
            raise StatusError(f"build_graph operation incomplete")
=======
            raise BuildError(f"The graph hasn't been built yet")
>>>>>>> b49160f9

        """1. Build core blocks."""
        self.build_core_blocks()

        """2. Adjust the LCN extension of each layer for target LCN."""
        self.lcn_ex_adjustment()

        """3. Do core coordinate assignment."""
        self.coord_assign()

        """4. Allocate the grouped synapses to the cores."""
        self.core_allocation()

        """5. Export parameters."""
        self.config_export()

    def _graph_check(self) -> None:
        """Preprocess of the directed graph. Because there are currently    \
            many limitations on the networks that can be processed, checks  \
            are performed at this stage.

        Limitation:
            # For a node with in-degree > 1, the out-degree of \
            #     all its forward nodes = 1.
            - For a node with out-degree > 1, the in-degree of \
                all its backward node = 1.
        """
        # Filter the DG with cycles.
        if self._filter_cycle:
            self._ordered_nodes = toposort(self._succ_nodes, is_strict=True)

        self._degree_of_nodes = get_node_degrees(self.succ_dg)

        branch_nodes = filter(
            lambda node: self._degree_of_nodes[node].out_degree > 1, self.nodes
        )
        for node in branch_nodes:
            if any(
                self._degree_of_nodes[succ_node].in_degree > 1
                for succ_node in self.succ_dg[node]
            ):
                raise NotSupportedError("Not support this structure of network.")

    def build_core_blocks(self) -> None:
        """Build core blocks based on grouped edges.

        Description:
            After combining all synapses into groups, iterate through \
            each combination synapses to build `CoreBlock`.

            # Then do sorting in ascending order.
        """
        if self._filter_cycle:
            ordered_nodes = self._ordered_nodes
        else:
            ordered_nodes = None

        self._edges_grouped = group_edges(
            list(self.edges.keys()),
            self.succ_dg,
            self._degree_of_nodes,
            ordered_nodes=ordered_nodes,
        )

        for syns_set in self._edges_grouped:
            syns = [self.edges[syn] for syn in syns_set]
            self.core_blocks.append(CoreBlock.build(*syns))

        # Check the total core consumption.
        if (
            n_core_required_total := sum(cb.n_core_required for cb in self.core_blocks)
            > HwConfig.N_CORE_OFFLINE
        ):
<<<<<<< HEAD
            # TODO
            raise PAICoreError(f"out of core num, the max num is 1008, but we got {n_core_total}")
=======
            raise ResourceError(
                f"#N of total core required out of {HwConfig.N_CORE_OFFLINE}: {n_core_required_total}"
            )
>>>>>>> b49160f9

        # """
        #     Sort in ascending order according to the minimum value of \
        #     the index of source nodes in the topological order.
        # """
        # self.core_blocks.sort(
        #     key=lambda cb: min(self._ordered_nodes.index(src.name) for src in cb.source)
        # )

        """
            Get the following core blocks for each core block.
        """
        for cb in self.core_blocks:
            succ_cbs = list(
                filter(
                    lambda succ_cb: any(d for d in cb.dest if d in succ_cb.source),
                    self.core_blocks,
                )
            )
            self.succ_core_blocks[cb].extend(succ_cbs)

    def lcn_ex_adjustment(self) -> None:
        """Adjust the LCN extension for each core block. Make sure  \
            that all destination LCNs are equal.

        If the out-degree of `CoreBlock` > 1, the LCN of all its    \
        following core blocks needs to be adjusted. So that the     \
        `target_LCN` can be set.

        The LCN after adjustment = max(LCN_1, LCN_2, ..., LCN_N)
        """
        for cb in self.core_blocks:
            succ_cb = self.succ_core_blocks[cb]

            if len(succ_cb) > 1:
                max_lcn_ex = max_lcn_of_cb(succ_cb)
                for g in succ_cb:
                    g.set_lcn_ex(max_lcn_ex)

                cb.target_lcn = max_lcn_ex
            elif len(succ_cb) == 1:
                cb.target_lcn = succ_cb[0].lcn_ex
                cb.lcn_locked = True
            else:
                cb.lcn_locked = True

    def coord_assign(self) -> None:
        """Assign the coordinate for each `CorePlacement`."""
        for cb in self.core_blocks:
            self.routing_tree.insert_coreblock(cb)

    def core_allocation(self) -> None:
        """Allocate the core blocks to the physical cores.

        The order of `core_plms` is the same as `core_blocks`.
        """
        for cb in self.core_blocks:
            cb.core_plm_alloc()

    def config_export(self) -> None:
        """Export parameters of cores & neurons inside.

        Steps:
            - 1. Export the parameters(PARAMETER_REG, including \
                RANDOM_SEED & Weight RAM) of cores.
            - 2. Export the parameters(Neuron RAM) of neurons inside.
        """
        # Get the input core blocks for all input nodes.
        input_core_blocks = filter(
            lambda cb: any(s for s in cb.source if s.name in self.inodes),
            self.core_blocks,
        )

        self.input_cb_info: Dict[InputProj, Dict] = defaultdict(dict)

        for input_cb in input_core_blocks:
            dest_coords = input_cb.core_coords
            dest_rid = get_replication_id(dest_coords)

            for inode in self.inodes.values():
                axon_coords = aligned_coords(
                    slice(0, input_cb.n_axon_of(input_cb.source.index(inode))),
                    input_cb.axon_segments[inode],
                )

                nd = NeuronDest(
                    dest_coords,
                    [coord.tick_relative for coord in axon_coords],
                    [coord.addr_axon for coord in axon_coords],
                    dest_coords[0].x,
                    dest_coords[0].y,
                    dest_rid.x,
                    dest_rid.y,
                    _BACKEND_CONTEXT["local_chip_addr"].x,
                    _BACKEND_CONTEXT["local_chip_addr"].y,
                )

                self.input_cb_info[inode.name] = nd.config_dump()

        _flag = False
        output_core_coord = _BACKEND_CONTEXT["output_core_addr"]

        for cb in self.core_blocks:
            self.core_params |= CoreBlock.export_core_plm_config(cb)
            """
            Traverse all the core placements in core blocks, then find \
                the following core blocks where the axons at.

            If found, get the coordinate of the core placment, all the \
                coordinates of axons(for broadcasting).
            """
            output_axon_offset = 0

            for core_plm in cb.core_placements.values():
                for neu_seg in core_plm.neu_segs:
                    # Find the axon destinations
                    dests = list(
                        filter(lambda cb: neu_seg.parent in cb.source, self.core_blocks)
                    )

                    if len(dests) > 0:
                        # TODO Necessary to make this condition a premise?
                        assert len(dests) == 1  # ?
                        core_plm.export_neu_config(neu_seg, dests)
                    else:
                        # An output node
                        output_axon_offset = core_plm.export_neu_config(
                            neu_seg,
                            output_core_coord=output_core_coord,
                            axon_addr_offset=output_axon_offset,
                        )
                        _flag = True

                self.core_plm_config[core_plm.coord] = core_plm.export_core_config()

            if _flag:
                output_core_coord += CoordOffset(1, 0)
                _flag = False

    @property
    def nodes(self):
        if self.has_built:
            return self._nodes

<<<<<<< HEAD
        # TODO
        raise StatusError(f"build_graph operation incomplete")
=======
        raise BuildError(f"The graph hasn't been built yet")

    @property
    def n_inode(self) -> int:
        """The #N of input nodes"""
        if self.has_built:
            return len(self.inodes)

        raise BuildError(f"The graph hasn't been built yet")

    @property
    def n_onode(self) -> int:
        """The #N of output nodes"""
        if self.has_built:
            return len(self.onodes)

        raise BuildError(f"The graph hasn't been built yet")
>>>>>>> b49160f9

    @property
    def edges(self):
        if self.has_built:
            return self._edges

        raise BuildError(f"The graph hasn't been built yet")

    @property
    def pred_dg(self):
        if self.has_built:
            return self._pred_dg

<<<<<<< HEAD
        # TODO
        raise StatusError(f"build_graph operation incomplete")
=======
        raise BuildError(f"The graph hasn't been built yet")
>>>>>>> b49160f9

    @property
    def succ_dg(self):
        if self.has_built:
            return self._succ_dg

<<<<<<< HEAD
        # TODO
        raise StatusError(f"build_graph operation incomplete")
=======
        raise BuildError(f"The graph hasn't been built yet")
>>>>>>> b49160f9


def group_by(dict_: Dict, keyfunc=lambda item: item):
    """Groups the given list or dictionary by the value returned by ``keyfunc``."""
    d = defaultdict(list)

    for item in dict_.values():
        d[keyfunc(item)].append(item)

    return d<|MERGE_RESOLUTION|>--- conflicted
+++ resolved
@@ -199,12 +199,7 @@
             - The LCN extension of every layer is LCN_1X.
         """
         if not self.has_built:
-<<<<<<< HEAD
-            # TODO
-            raise StatusError(f"build_graph operation incomplete")
-=======
             raise BuildError(f"The graph hasn't been built yet")
->>>>>>> b49160f9
 
         """1. Build core blocks."""
         self.build_core_blocks()
@@ -278,14 +273,9 @@
             n_core_required_total := sum(cb.n_core_required for cb in self.core_blocks)
             > HwConfig.N_CORE_OFFLINE
         ):
-<<<<<<< HEAD
-            # TODO
-            raise PAICoreError(f"out of core num, the max num is 1008, but we got {n_core_total}")
-=======
             raise ResourceError(
                 f"#N of total core required out of {HwConfig.N_CORE_OFFLINE}: {n_core_required_total}"
             )
->>>>>>> b49160f9
 
         # """
         #     Sort in ascending order according to the minimum value of \
@@ -430,10 +420,6 @@
         if self.has_built:
             return self._nodes
 
-<<<<<<< HEAD
-        # TODO
-        raise StatusError(f"build_graph operation incomplete")
-=======
         raise BuildError(f"The graph hasn't been built yet")
 
     @property
@@ -451,7 +437,6 @@
             return len(self.onodes)
 
         raise BuildError(f"The graph hasn't been built yet")
->>>>>>> b49160f9
 
     @property
     def edges(self):
@@ -465,24 +450,14 @@
         if self.has_built:
             return self._pred_dg
 
-<<<<<<< HEAD
-        # TODO
-        raise StatusError(f"build_graph operation incomplete")
-=======
-        raise BuildError(f"The graph hasn't been built yet")
->>>>>>> b49160f9
+        raise BuildError(f"The graph hasn't been built yet")
 
     @property
     def succ_dg(self):
         if self.has_built:
             return self._succ_dg
 
-<<<<<<< HEAD
-        # TODO
-        raise StatusError(f"build_graph operation incomplete")
-=======
-        raise BuildError(f"The graph hasn't been built yet")
->>>>>>> b49160f9
+        raise BuildError(f"The graph hasn't been built yet")
 
 
 def group_by(dict_: Dict, keyfunc=lambda item: item):
