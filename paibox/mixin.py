import copy
from functools import wraps
from typing import Any, Type

import numpy as np

import paibox as pb

from .exceptions import RegisterError
from .generic import get_unique_name
from .node import NodeDict
from .exceptions import RegisterError

def singleton(cls):
    instances = {}

    @wraps(cls)
    def wrapper(*args, **kwargs):
        if cls not in instances:
            instances[cls] = cls(*args, **kwargs)
        return instances[cls]

    return wrapper


def prevent(func):
    """
    Decorate func with this to prevent raising an Exception when \
    an error is encountered.
    """

    @wraps(func)
    def wrapper(*args, **kwargs):
        try:
            return func(*args, **kwargs)
        except BaseException:
            return

    return wrapper


def check(attr):
    def decorator(method):
        """
        Decorate method with this to check whether the object \
        has an attribute with the given name.
        """

        @wraps(method)
        def wrapper(self, *args, **kwargs):
            if hasattr(self, attr):
                return method(self, *args, **kwargs)

            return None

        return wrapper

    return decorator


class MixIn:
    pass


class Container(MixIn):
    children: NodeDict

    def __getitem__(self, item):
        if item in self.children:
            return self.children[item]

        raise KeyError

    def _get_elem_name(self, elem) -> str:
        if isinstance(elem, pb.base.PAIBoxObject):
            return elem._name
        else:
            return get_unique_name("ContainerElem")

    def elem_format(self, child_type: Type, *children):
        elems = dict()

        for child in children:
            if isinstance(child, child_type):
                elems[self._get_elem_name(child)] = child

            elif isinstance(child, (list, tuple)):
                for c in child:
                    if not isinstance(c, child_type):
                        raise ValueError
                    elems[self._get_elem_name((c))] = c

            elif isinstance(child, dict):
                for k, v in child.items():
                    if not isinstance(v, child_type):
                        raise ValueError
                    elems[k] = v
            else:
                raise ValueError

        return elems

    def add_elem(self, **elems) -> None:
        """Add elements as a dictionary"""

        self.children.update(self.elem_format(object, **elems))


class ReceiveInputProj(MixIn):
    master_nodes: NodeDict

    def register_master(self, key: str, master_target) -> None:
        if key in self.master_nodes:
<<<<<<< HEAD
            # TODO
=======
>>>>>>> b49160f9
            raise RegisterError(f"Master node with key '{key}' already exists.")

        self.master_nodes[key] = master_target

    def get_master_node(self, key: str):
        return self.master_nodes.get(key, None)

    def sum_inputs(self, *args, init=0, **kwargs) -> np.ndarray:
        # TODO Out is a np.ndarray right now, but it may be more than one type.
        output = init
        for node in self.master_nodes.values():
            output += node.output

        return np.array(output)


class StatusMemory(MixIn):
    """Register memories for stateful variables."""

    def __init__(self) -> None:
        self._memories = NodeDict()
        self._memories_rv = NodeDict()

    def set_memory(self, name: str, value: Any) -> None:
        if hasattr(self, name):
            raise ValueError(f"{name} has been set as a member variable!")

        self._memories[name] = value
        self.set_reset_value(name, value)

    def reset(self) -> None:
        for key in self._memories.keys():
            self._memories[key] = copy.deepcopy(self._memories_rv[key])

    def set_reset_value(self, name: str, value) -> None:
        self._memories_rv[name] = copy.deepcopy(value)

    def __getattr__(self, name: str) -> Any:
        if "_memories" in self.__dict__:
            _memories = self.__dict__.get("_memories")
            if _memories is not None and name in _memories:
                return _memories[name]

        raise AttributeError(f"Attribute {name} not found!")

    def __setattr__(self, name: str, value: Any) -> None:
        _memories = self.__dict__.get("_memories")
        if _memories is not None and name in _memories:
            _memories[name] = value
        else:
            super().__setattr__(name, value)

    def __delattr__(self, name) -> None:
        if name in self._memories:
            del self._memories[name]
            del self._memories_rv[name]
        else:
            return super().__delattr__(name)

    def memories(self):
        for v in self._memories.values():
            yield v

    def named_memories(self):
        for k, v in self._memories.items():
            yield k, v

    def copy(self) -> NodeDict:
        return copy.deepcopy(self._memories)<|MERGE_RESOLUTION|>--- conflicted
+++ resolved
@@ -111,10 +111,6 @@
 
     def register_master(self, key: str, master_target) -> None:
         if key in self.master_nodes:
-<<<<<<< HEAD
-            # TODO
-=======
->>>>>>> b49160f9
             raise RegisterError(f"Master node with key '{key}' already exists.")
 
         self.master_nodes[key] = master_target
