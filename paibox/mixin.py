--- conflicted
+++ resolved
@@ -9,7 +9,7 @@
 from .exceptions import RegisterError
 from .generic import get_unique_name
 from .node import NodeDict
-from .exceptions import RegisterError
+
 
 def singleton(cls):
     instances = {}
@@ -111,10 +111,6 @@
 
     def register_master(self, key: str, master_target) -> None:
         if key in self.master_nodes:
-<<<<<<< HEAD
-=======
-            # TODO
->>>>>>> 31dd4207
             raise RegisterError(f"Master node with key '{key}' already exists.")
 
         self.master_nodes[key] = master_target
