from typing import Optional, Tuple, Union
import numpy as np
from paibox.core.identifier import Coord
from .frame_params import ParameterRAMMask as RAMMask
from .frame_params import ParameterRegMask as RegMask
from .frame_params import *


def Coord2Addr(coord: Coord) -> int:
    return (coord.x << 5) | coord.y


def Addr2Coord(addr: int) -> Coord:
    return Coord(addr >> 5, addr & ((1 << 5) - 1))


def _bin_split(x: int, high: int, low: int) -> Tuple[int, int]:
    """用于配置帧2/3型配置各个参数，对需要拆分的配置进行拆分

    Args:
        x (int): 输入待拆分参数
        low (int): 低位长度

    Returns:
        Tuple[int, int]: 返回拆分后的高位和低位
    """
    high_mask = (1 << high) - 1
    highbit = x >> (low) & high_mask

    lowbit_mask = (1 << low) - 1
    lowbit = x & lowbit_mask

    return highbit, lowbit


class FrameGen:
    """Frame Generator"""

    @staticmethod
    def _GenFrame(
        header: int, chip_addr: int, core_addr: int, core_ex_addr: int, payload: int
    ) -> np.ndarray:
        # 通用Frame生成函数
        if len(bin(payload)[2:]) > 30:
            raise ValueError(
                "len of payload:{} ,payload need to be less than 30 bits".format(
                    len(bin(payload)[2:])
                )
            )

        header = header & FrameMask.GENERAL_HEADER_MASK
        chip_addr = chip_addr & FrameMask.GENERAL_CHIP_ADDR_MASK
        core_addr = core_addr & FrameMask.GENERAL_CORE_ADDR_MASK
        core_ex_addr = core_ex_addr & FrameMask.GENERAL_CORE_EX_ADDR_MASK
        payload = payload & FrameMask.GENERAL_PAYLOAD_MASK

        res = np.uint64(
            (header << FrameMask.GENERAL_HEADER_OFFSET)
            | (chip_addr << FrameMask.GENERAL_CHIP_ADDR_OFFSET)
            | (core_addr << FrameMask.GENERAL_CORE_ADDR_OFFSET)
            | (core_ex_addr << FrameMask.GENERAL_CORE_EX_ADDR_OFFSET)
            | (payload << FrameMask.GENERAL_PAYLOAD_OFFSET)
        )

        return np.array([res])

    @staticmethod
    def GenConfigFrame(
        header: FrameHead,
        chip_coord: Coord,
        core_coord: Coord,
        core_ex_coord: Coord,
        # 配置帧1型
        payload: Optional[int] = None,
        # 配置帧2型
        parameter_reg: Optional[dict] = None,
        # 配置帧3\4型
        sram_start_addr: Optional[int] = None,
        data_package_num: Optional[int] = None,
        # 配置帧3型
        neuron_ram: Optional[dict] = None,
        # 配置帧4型
        weight_ram: Optional[np.ndarray] = None,
    ) -> np.ndarray:
        """生成配置帧

        Args:
            header (FrameHead): 帧头
            chip_coord (Coord): chip地址
            core_coord (Coord): core地址
            core_ex_coord (Coord): core*地址
            payload (Optional[int], optional): Load参数（配置帧1型）. Defaults to None.
            parameter_reg (Optional[dict], optional): parameter_reg（配置帧2型）. Defaults to None.
            sram_start_addr (Optional[int], optional): 配置帧3型参数SRAM起始地址. Defaults to None.
            data_package_num (Optional[int], optional): 配置帧3型参数数据包数目. Defaults to None.
            neuron_ram (Optional[dict], optional): 配置帧3型参数. Defaults to None.
            weight_ram (np.ndarray, optional): 配置帧4型参数. Defaults to None.

        Returns:
            np.ndarray：配置帧
        """
        chip_addr = Coord2Addr(chip_coord)
        core_addr = Coord2Addr(core_coord)
        core_ex_addr = Coord2Addr(core_ex_coord)

<<<<<<< HEAD
        # 配置帧1型
=======
        # *配置帧1型
>>>>>>> f5774cd8
        if header is FrameHead.CONFIG_TYPE1:
            if payload is None:
                raise ValueError("payload is None")

            if parameter_reg is not None:
                raise ValueError("parameter_reg is not need")

            if sram_start_addr is not None:
                raise ValueError("sram_start_addr is not need")
            if data_package_num is not None:
                raise ValueError("data_package_num is not need")
            if neuron_ram is not None:
                raise ValueError("neuron_ram is not need")
            if weight_ram is not None:
                raise ValueError("weight_ram is not need")

            return FrameGen._GenFrame(
                header.value, chip_addr, core_addr, core_ex_addr, payload
            )

<<<<<<< HEAD
        # 配置帧2型
=======
        # *配置帧2型
>>>>>>> f5774cd8
        elif header is FrameHead.CONFIG_TYPE2:
            ConfigFrameGroup = np.array([], dtype=np.uint64)

            if parameter_reg is None:
                raise ValueError("parameter_reg is None")

            if payload is not None:
                raise ValueError("payload is not need")

            if sram_start_addr is not None:
                raise ValueError("sram_start_addr is not need")
            if data_package_num is not None:
                raise ValueError("data_package_num is not need")
            if neuron_ram is not None:
                raise ValueError("neuron_ram is not need")
            if weight_ram is not None:
                raise ValueError("weight_ram is not need")

            tick_wait_start_high8, tick_wait_start_low7 = _bin_split(
                parameter_reg["tick_wait_start"], 8, 7
            )
            test_chip_addr_high3, test_chip_addr_low7 = _bin_split(
                parameter_reg["test_chip_addr"], 3, 7
            )

            # frame 1
            reg_frame1 = int(
                (
                    (parameter_reg["weight_width"] & RegMask.WEIGHT_WIDTH_MASK)
                    << RegMask.WEIGHT_WIDTH_OFFSET
                )
                | ((parameter_reg["LCN"] & RegMask.LCN_MASK) << RegMask.LCN_OFFSET)
                | (
                    (parameter_reg["input_width"] & RegMask.INPUT_WIDTH_MASK)
                    << RegMask.INPUT_WIDTH_OFFSET
                )
                | (
                    (parameter_reg["spike_width"] & RegMask.SPIKE_WIDTH_MASK)
                    << RegMask.SPIKE_WIDTH_OFFSET
                )
                | (
                    (parameter_reg["neuron_num"] & RegMask.NEURON_NUM_MASK)
                    << RegMask.NEURON_NUM_OFFSET
                )
                | (
                    (parameter_reg["pool_max"] & RegMask.POOL_MAX_MASK)
                    << RegMask.POOL_MAX_OFFSET
                )
                | (
                    (tick_wait_start_high8 & RegMask.TICK_WAIT_START_HIGH8_MASK)
                    << RegMask.TICK_WAIT_START_HIGH8_OFFSET
                )
            )

            ConfigFrameGroup = np.append(
                ConfigFrameGroup,
                FrameGen._GenFrame(
                    header.value, chip_addr, core_addr, core_ex_addr, reg_frame1
                ),
            )

            # frame 2
            reg_frame2 = int(
                (
                    (tick_wait_start_low7 & RegMask.TICK_WAIT_START_LOW7_MASK)
                    << RegMask.TICK_WAIT_START_LOW7_OFFSET
                )
                | (
                    (parameter_reg["tick_wait_end"] & RegMask.TICK_WAIT_END_MASK)
                    << RegMask.TICK_WAIT_END_OFFSET
                )
                | (
                    (parameter_reg["snn_en"] & RegMask.SNN_EN_MASK)
                    << RegMask.SNN_EN_OFFSET
                )
                | (
                    (parameter_reg["targetLCN"] & RegMask.TARGET_LCN_MASK)
                    << RegMask.TARGET_LCN_OFFSET
                )
                | (
                    (test_chip_addr_high3 & RegMask.TEST_CHIP_ADDR_HIGH3_MASK)
                    << RegMask.TEST_CHIP_ADDR_HIGH3_OFFSET
                )
            )

            ConfigFrameGroup = np.append(
                ConfigFrameGroup,
                FrameGen._GenFrame(
                    header.value, chip_addr, core_addr, core_ex_addr, reg_frame2
                ),
            )
            # frame 3
            reg_frame3 = int(
                (test_chip_addr_low7 & RegMask.TEST_CHIP_ADDR_LOW7_MASK)
                << RegMask.TEST_CHIP_ADDR_LOW7_OFFSET
            )

            ConfigFrameGroup = np.append(
                ConfigFrameGroup,
                FrameGen._GenFrame(
                    header.value, chip_addr, core_addr, core_ex_addr, reg_frame3
                ),
            )

            return ConfigFrameGroup

<<<<<<< HEAD
        # 配置帧3型
=======
        # *配置帧3型
>>>>>>> f5774cd8
        elif header is FrameHead.CONFIG_TYPE3:
            if sram_start_addr is None:
                raise ValueError("sram_start_addr is None")
            if data_package_num is None:
                raise ValueError("data_package_num is None")
            if neuron_ram is None:
                raise ValueError("neuron_ram is None")

            if payload is not None:
                raise ValueError("payload is not need")
            if parameter_reg is not None:
                raise ValueError("parameter_reg is not need")
            if weight_ram is not None:
                raise ValueError("weight_ram is not need")

            # 数据包起始帧
            ConfigFrameGroup = np.array([], dtype=np.uint64)
            neuron_ram_load = (
                (
                    (
                        sram_start_addr
                        & ConfigFrame3Mask.DATA_PACKAGE_SRAM_NEURON_ADDR_MASK
                    )
                    << ConfigFrame3Mask.DATA_PACKAGE_SRAM_NEURON_ADDR_OFFSET
                )
                | (
                    (0b0 & ConfigFrame3Mask.DATA_PACKAGE_TYPE_MASK)
                    << ConfigFrame3Mask.DATA_PACKAGE_TYPE_OFFSET
                )
                | (
                    (data_package_num & ConfigFrame3Mask.DATA_PACKAGE_NUM_MASK)
                    << ConfigFrame3Mask.DATA_PACKAGE_NUM_OFFSET
                )
            )

            start_frame = FrameGen._GenFrame(
                header.value, chip_addr, core_addr, core_ex_addr, neuron_ram_load
            )

            ConfigFrameGroup = np.append(ConfigFrameGroup, start_frame)
            # ConfigFrameGroup.append(start_frame)

            leak_v_high2, leak_v_low28 = _bin_split(neuron_ram["leak_v"], 2, 28)
            threshold_mask_ctrl_high4, threshold_mask_ctrl_low1 = _bin_split(
                neuron_ram["threshold_mask_ctrl"], 4, 1
            )
            addr_core_x_high3, addr_core_x_low2 = _bin_split(
                neuron_ram["addr_core_x"], 3, 2
            )

            # 1
            ram_frame1 = int(
                (
                    (neuron_ram["vjt_pre"] & RAMMask.VJT_PRE_MASK)
                    << RAMMask.VJT_PRE_OFFSET
                )
                | (
                    (neuron_ram["bit_truncate"] & RAMMask.BIT_TRUNCATE_MASK)
                    << RAMMask.BIT_TRUNCATE_OFFSET
                )
                | (
                    (neuron_ram["weight_det_stoch"] & RAMMask.WEIGHT_DET_STOCH_MASK)
                    << RAMMask.WEIGHT_DET_STOCH_OFFSET
                )
                | (
                    (leak_v_low28 & RAMMask.LEAK_V_LOW28_MASK)
                    << RAMMask.LEAK_V_LOW28_OFFSET
                )
            )

            ConfigFrameGroup = np.append(ConfigFrameGroup, np.uint64(ram_frame1))

            # 2
            ram_frame2 = int(
                (
                    (leak_v_high2 & RAMMask.LEAK_V_HIGH2_MASK)
                    << RAMMask.LEAK_V_HIGH2_OFFSET
                )
                | (
                    (neuron_ram["leak_det_stoch"] & RAMMask.LEAK_DET_STOCH_MASK)
                    << RAMMask.LEAK_DET_STOCH_OFFSET
                )
                | (
                    (neuron_ram["leak_reversal_flag"] & RAMMask.LEAK_REVERSAL_FLAG_MASK)
                    << RAMMask.LEAK_REVERSAL_FLAG_OFFSET
                )
                | (
                    (neuron_ram["threshold_pos"] & RAMMask.THRESHOLD_POS_MASK)
                    << RAMMask.THRESHOLD_POS_OFFSET
                )
                | (
                    (neuron_ram["threshold_neg"] & RAMMask.THRESHOLD_NEG_MASK)
                    << RAMMask.THRESHOLD_NEG_OFFSET
                )
                | (
                    (neuron_ram["threshold_neg_mode"] & RAMMask.THRESHOLD_NEG_MODE_MASK)
                    << RAMMask.THRESHOLD_NEG_MODE_OFFSET
                )
                | (
                    (threshold_mask_ctrl_low1 & RAMMask.THRESHOLD_MASK_CTRL_LOW1_MASK)
                    << RAMMask.THRESHOLD_MASK_CTRL_LOW1_OFFSET
                )
            )

            ConfigFrameGroup = np.append(ConfigFrameGroup, np.uint64(ram_frame2))

            # 3
            ram_frame3 = int(
                (
                    (threshold_mask_ctrl_high4 & RAMMask.THRESHOLD_MASK_CTRL_HIGH4_MASK)
                    << RAMMask.THRESHOLD_MASK_CTRL_HIGH4_OFFSET
                )
                | (
                    (neuron_ram["leak_post"] & RAMMask.LEAK_POST_MASK)
                    << RAMMask.LEAK_POST_OFFSET
                )
                | (
                    (neuron_ram["reset_v"] & RAMMask.RESET_V_MASK)
                    << RAMMask.RESET_V_OFFSET
                )
                | (
                    (neuron_ram["reset_mode"] & RAMMask.RESET_MODE_MASK)
                    << RAMMask.RESET_MODE_OFFSET
                )
                | (
                    (neuron_ram["addr_chip_y"] & RAMMask.ADDR_CHIP_Y_MASK)
                    << RAMMask.ADDR_CHIP_Y_OFFSET
                )
                | (
                    (neuron_ram["addr_chip_x"] & RAMMask.ADDR_CHIP_X_MASK)
                    << RAMMask.ADDR_CHIP_X_OFFSET
                )
                | (
                    (neuron_ram["addr_core_y_ex"] & RAMMask.ADDR_CORE_Y_EX_MASK)
                    << RAMMask.ADDR_CORE_Y_EX_OFFSET
                )
                | (
                    (neuron_ram["addr_core_x_ex"] & RAMMask.ADDR_CORE_X_EX_MASK)
                    << RAMMask.ADDR_CORE_X_EX_OFFSET
                )
                | (
                    (neuron_ram["addr_core_y"] & RAMMask.ADDR_CORE_Y_MASK)
                    << RAMMask.ADDR_CORE_Y_OFFSET
                )
                | (
                    (addr_core_x_low2 & RAMMask.ADDR_CORE_X_LOW2_MASK)
                    << RAMMask.ADDR_CORE_X_LOW2_OFFSET
                )
            )

            ConfigFrameGroup = np.append(ConfigFrameGroup, np.uint64(ram_frame3))

            # 4
            ram_frame4 = int(
                (
                    (addr_core_x_high3 & RAMMask.ADDR_CORE_X_HIGH3_MASK)
                    << RAMMask.ADDR_CORE_X_HIGH3_OFFSET
                )
                | (
                    (neuron_ram["addr_axon"] & RAMMask.ADDR_AXON_MASK)
                    << RAMMask.ADDR_AXON_OFFSET
                )
                | (
                    (neuron_ram["tick_relative"] & RAMMask.TICK_RELATIVE_MASK)
                    << RAMMask.TICK_RELATIVE_OFFSET
                )
            )

            ConfigFrameGroup = np.append(ConfigFrameGroup, np.uint64(ram_frame4))

            return ConfigFrameGroup

<<<<<<< HEAD
        # 配置帧4型
=======
        # *配置帧4型
>>>>>>> f5774cd8
        elif header is FrameHead.CONFIG_TYPE4:
            if sram_start_addr is None:
                raise ValueError("sram_start_addr is None")
            if data_package_num is None:
                raise ValueError("data_package_num is None")
            if weight_ram is None:
                raise ValueError("weight_ram is None")

            if payload is not None:
                raise ValueError("payload is not need")
            if parameter_reg is not None:
                raise ValueError("parameter_reg is not need")
            if neuron_ram is not None:
                raise ValueError("neuron_ram is not need")

            ConfigFrameGroup = np.array([], dtype=np.uint64)

            weight_ram_load = (
                (
                    (
                        sram_start_addr
                        & ConfigFrame4Mask.DATA_PACKAGE_SRAM_NEURON_ADDR_MASK
                    )
                    << ConfigFrame4Mask.DATA_PACKAGE_SRAM_NEURON_ADDR_OFFSET
                )
                | (
                    (0b0 & ConfigFrame4Mask.DATA_PACKAGE_TYPE_MASK)
                    << ConfigFrame4Mask.DATA_PACKAGE_TYPE_OFFSET
                )
                | (
                    (data_package_num & ConfigFrame4Mask.DATA_PACKAGE_NUM_MASK)
                    << ConfigFrame4Mask.DATA_PACKAGE_NUM_OFFSET
                )
            )

            start_frame = FrameGen._GenFrame(
                header.value, chip_addr, core_addr, core_ex_addr, weight_ram_load
            )
            ConfigFrameGroup = np.concatenate(
                (ConfigFrameGroup, start_frame, weight_ram)
            )
            return ConfigFrameGroup

        else:
            raise ValueError(f"header is not defined: {header}")

    @staticmethod
    def GenTestFrame():
        pass

    @staticmethod
    def GenWorkFrame(
        header: FrameHead,
        chip_coord: Coord,
        core_coord: Optional[Coord] = None,
        core_ex_coord: Optional[Coord] = None,
        # 工作帧1型
        axon: Optional[int] = None,
        time_slot: Optional[int] = None,
        data: Optional[int] = None,
        # 工作帧2型
        time: Optional[int] = None,
    ) -> np.ndarray:
        """工作帧

        Args:
            header (FrameHead): 帧头
            chip_coord (Coord): chip地址
            core_coord (Optional[Coord], optional): core地址. Defaults to None.
            core_ex_coord (Optional[Coord], optional): core*地址. Defaults to None.
            axon (Optional[int], optional): 工作帧1型参数. Defaults to None.
            time_slot (Optional[int], optional): 工作帧1型参数. Defaults to None.
            data (Optional[int], optional): 工作帧1型参数. Defaults to None.
            time (Optional[int], optional): 工作帧2型参数. Defaults to None.
        """
        chip_addr = Coord2Addr(chip_coord)

        if header is FrameHead.WORK_TYPE1:
            if core_coord is None:
                raise ValueError("core_coord is None")
            if core_ex_coord is None:
                raise ValueError("core_ex_coord is None")

<<<<<<< HEAD
=======
            if axon is None:
                raise ValueError("axon is None")
            if time_slot is None:
                raise ValueError("time_slot is None")
            if data is None:
                raise ValueError("data is None")

            if time is not None:
                raise ValueError("time is not need")

            core_addr = Coord2Addr(core_coord)
            core_ex_addr = Coord2Addr(core_ex_coord)

            payload = (
                (
                    (0x00 & WorkFrame1Mask.RESERVED_MASK)
                    << WorkFrame1Mask.RESERVED_OFFSET
                )
                | ((axon & WorkFrame1Mask.AXON_MASK) << WorkFrame1Mask.AXON_OFFSET)
                | (
                    (time_slot & WorkFrame1Mask.TIME_SLOT_MASK)
                    << WorkFrame1Mask.TIME_SLOT_OFFSET
                )
                | ((data & WorkFrame1Mask.DATA_MASK) << WorkFrame1Mask.DATA_OFFSET)
            )

            return FrameGen._GenFrame(
                header.value, chip_addr, core_addr, core_ex_addr, payload
            )

        elif header is FrameHead.WORK_TYPE2:
            if core_coord is not None:
                raise ValueError("core_coord is not need")
            if core_ex_coord is not None:
                raise ValueError("core_ex_coord is not need")

            if time is None:
                raise ValueError("time is None")

            if axon is not None:
                raise ValueError("axon is not need")
            if time_slot is not None:
                raise ValueError("time_slot is not need")
            if data is not None:
                raise ValueError("data is not need")

            payload = (time & WorkFrame2Mask.TIME_MASK) << WorkFrame2Mask.TIME_OFFSET
            core_addr = (
                0x000 & WorkFrame2Mask.GENERAL_CORE_ADDR_MASK
            ) << WorkFrame2Mask.GENERAL_CORE_ADDR_OFFSET
            core_ex_addr = (
                0x000 & WorkFrame2Mask.GENERAL_CORE_EX_ADDR_MASK
            ) << WorkFrame2Mask.GENERAL_CORE_EX_ADDR_OFFSET

            return FrameGen._GenFrame(
                header.value, chip_addr, core_addr, core_ex_addr, payload
            )

        elif header is FrameHead.WORK_TYPE3:
            if core_coord is not None:
                raise ValueError("core_coord is not need")
            if core_ex_coord is not None:
                raise ValueError("core_ex_coord is not need")
            if time is not None:
                raise ValueError("time is not need")
            if axon is not None:
                raise ValueError("axon is not need")
            if time_slot is not None:
                raise ValueError("time_slot is not need")
            if data is not None:
                raise ValueError("data is not need")

            core_addr = (
                0x000 & WorkFrame3Mask.GENERAL_CORE_ADDR_MASK
            ) << WorkFrame3Mask.GENERAL_CORE_ADDR_OFFSET
            core_ex_addr = (
                0x000 & WorkFrame3Mask.GENERAL_CORE_EX_ADDR_MASK
            ) << WorkFrame3Mask.GENERAL_CORE_EX_ADDR_OFFSET
            payload = (
                0x00000000 & WorkFrame3Mask.GENERAL_PAYLOAD_MASK
            ) << WorkFrame3Mask.GENERAL_PAYLOAD_OFFSET

            return FrameGen._GenFrame(
                header.value, chip_addr, core_addr, core_ex_addr, payload
            )

        elif header is FrameHead.WORK_TYPE4:
            if core_coord is not None:
                raise ValueError("core_coord is not need")
            if core_ex_coord is not None:
                raise ValueError("core_ex_coord is not need")
            if time is not None:
                raise ValueError("time is not need")
            if axon is not None:
                raise ValueError("axon is not need")
            if time_slot is not None:
                raise ValueError("time_slot is not need")
            if data is not None:
                raise ValueError("data is not need")

            core_addr = (
                0x000 & WorkFrame4Mask.GENERAL_CORE_ADDR_MASK
            ) << WorkFrame4Mask.GENERAL_CORE_ADDR_OFFSET
            core_ex_addr = (
                0x000 & WorkFrame4Mask.GENERAL_CORE_EX_ADDR_MASK
            ) << WorkFrame4Mask.GENERAL_CORE_EX_ADDR_OFFSET
            payload = (
                0x00000000 & WorkFrame4Mask.GENERAL_PAYLOAD_MASK
            ) << WorkFrame4Mask.GENERAL_PAYLOAD_OFFSET

            return FrameGen._GenFrame(
                header.value, chip_addr, core_addr, core_ex_addr, payload
            )

>>>>>>> f5774cd8
        else:
            raise ValueError(f"header is not defined: {header}")<|MERGE_RESOLUTION|>--- conflicted
+++ resolved
@@ -16,6 +16,7 @@
 
 def _bin_split(x: int, high: int, low: int) -> Tuple[int, int]:
     """用于配置帧2/3型配置各个参数，对需要拆分的配置进行拆分
+    """用于配置帧2/3型配置各个参数，对需要拆分的配置进行拆分
 
     Args:
         x (int): 输入待拆分参数
@@ -27,13 +28,17 @@
     high_mask = (1 << high) - 1
     highbit = x >> (low) & high_mask
 
+
     lowbit_mask = (1 << low) - 1
     lowbit = x & lowbit_mask
 
+
     return highbit, lowbit
 
 
 class FrameGen:
+    """Frame Generator"""
+
     """Frame Generator"""
 
     @staticmethod
@@ -103,11 +108,7 @@
         core_addr = Coord2Addr(core_coord)
         core_ex_addr = Coord2Addr(core_ex_coord)
 
-<<<<<<< HEAD
         # 配置帧1型
-=======
-        # *配置帧1型
->>>>>>> f5774cd8
         if header is FrameHead.CONFIG_TYPE1:
             if payload is None:
                 raise ValueError("payload is None")
@@ -128,11 +129,7 @@
                 header.value, chip_addr, core_addr, core_ex_addr, payload
             )
 
-<<<<<<< HEAD
         # 配置帧2型
-=======
-        # *配置帧2型
->>>>>>> f5774cd8
         elif header is FrameHead.CONFIG_TYPE2:
             ConfigFrameGroup = np.array([], dtype=np.uint64)
 
@@ -239,11 +236,7 @@
 
             return ConfigFrameGroup
 
-<<<<<<< HEAD
         # 配置帧3型
-=======
-        # *配置帧3型
->>>>>>> f5774cd8
         elif header is FrameHead.CONFIG_TYPE3:
             if sram_start_addr is None:
                 raise ValueError("sram_start_addr is None")
@@ -416,11 +409,7 @@
 
             return ConfigFrameGroup
 
-<<<<<<< HEAD
         # 配置帧4型
-=======
-        # *配置帧4型
->>>>>>> f5774cd8
         elif header is FrameHead.CONFIG_TYPE4:
             if sram_start_addr is None:
                 raise ValueError("sram_start_addr is None")
@@ -504,8 +493,6 @@
             if core_ex_coord is None:
                 raise ValueError("core_ex_coord is None")
 
-<<<<<<< HEAD
-=======
             if axon is None:
                 raise ValueError("axon is None")
             if time_slot is None:
@@ -620,6 +607,5 @@
                 header.value, chip_addr, core_addr, core_ex_addr, payload
             )
 
->>>>>>> f5774cd8
         else:
             raise ValueError(f"header is not defined: {header}")