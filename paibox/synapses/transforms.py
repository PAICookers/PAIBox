--- conflicted
+++ resolved
@@ -5,7 +5,7 @@
 
 from paibox.exceptions import *
 from paibox.utils import is_shape
-from paibox.exceptions import *
+
 
 @unique
 class ConnType(Enum):
@@ -68,10 +68,6 @@
         self.num = num
 
         if isinstance(weights, np.ndarray) and not is_shape(weights, (num,)):
-<<<<<<< HEAD
-=======
-            # TODO Error description
->>>>>>> 31dd4207
             raise ShapeError(
                 f"Excepted shape is ({num},), but we got shape {weights.shape}"
             )
@@ -126,10 +122,6 @@
         self.conn_size = conn_size
 
         if isinstance(weights, np.ndarray) and not is_shape(weights, conn_size):
-<<<<<<< HEAD
-=======
-            # TODO Error description
->>>>>>> 31dd4207
             raise ShapeError(
                 f"Excepted shape is {conn_size}, but we got shape {weights.shape}"
             )
@@ -178,10 +170,6 @@
         self.conn_size = conn_size
 
         if not is_shape(weights, self.conn_size):
-<<<<<<< HEAD
-=======
-            # TODO Error description
->>>>>>> 31dd4207
             raise ShapeError(
                 f"Excepted shape is {conn_size}, but we got shape {weights.shape}"
             )
